--- conflicted
+++ resolved
@@ -39,20 +39,10 @@
 
   void _onMapCreated(GoogleMapController controller) {
     this.controller = controller;
-<<<<<<< HEAD
-    controller.onMarkerTapped.add(_onMarkerTapped);
-    controller.onMarkerDragged.add(_onMarkerDragged);
-=======
->>>>>>> a4890042
   }
 
   @override
   void dispose() {
-<<<<<<< HEAD
-    controller?.onMarkerTapped?.remove(_onMarkerTapped);
-    controller?.onMarkerDragged?.remove(_onMarkerDragged);
-=======
->>>>>>> a4890042
     super.dispose();
   }
 
@@ -74,28 +64,6 @@
         markers[markerId] = newMarker;
       });
     }
-<<<<<<< HEAD
-    setState(() {
-      _selectedMarker = marker;
-    });
-    _updateSelectedMarker(
-      MarkerOptions(
-        icon: BitmapDescriptor.defaultMarkerWithHue(
-          BitmapDescriptor.hueGreen,
-        ),
-      ),
-    );
-  }
-
-  void _onMarkerDragged(Marker marker) {
-    print("dragged you little twak");
-    print(marker.options.position);
-  }
-
-  void _updateSelectedMarker(MarkerOptions changes) {
-    controller.updateMarker(_selectedMarker, changes);
-=======
->>>>>>> a4890042
   }
 
   void _add() {
@@ -118,6 +86,9 @@
       infoWindow: InfoWindow(title: markerIdVal, snippet: '*'),
       onTap: () {
         _onMarkerTapped(markerId);
+      },
+      onDrag: (LatLng position) {
+        print(position);
       },
     );
 
