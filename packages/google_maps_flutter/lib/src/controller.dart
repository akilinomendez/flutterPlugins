// Copyright 2018 The Chromium Authors. All rights reserved.
// Use of this source code is governed by a BSD-style license that can be
// found in the LICENSE file.

part of google_maps_flutter;

/// Controller for a single GoogleMap instance running on the host platform.
///
/// Change listeners are notified upon changes to any of
///
/// * the [options] property
/// * the [isCameraMoving] property
/// * the [cameraPosition] property
///
/// Listeners are notified after changes have been applied on the platform side.
class GoogleMapController extends ChangeNotifier {
  GoogleMapController._(
    MethodChannel channel,
    CameraPosition initialCameraPosition,
    this._googleMapState,
  )   : assert(channel != null),
        _channel = channel {
    _cameraPosition = initialCameraPosition;
    _channel.setMethodCallHandler(_handleMethodCall);
  }

  static Future<GoogleMapController> init(
    int id,
    CameraPosition initialCameraPosition,
    _GoogleMapState googleMapState,
  ) async {
    assert(id != null);
    final MethodChannel channel =
        MethodChannel('plugins.flutter.io/google_maps_$id');
    // TODO(amirh): remove this on when the invokeMethod update makes it to stable Flutter.
    // https://github.com/flutter/flutter/issues/26431
    // ignore: strong_mode_implicit_dynamic_method
    await channel.invokeMethod('map#waitForMap');
    return GoogleMapController._(
      channel,
      initialCameraPosition,
      googleMapState,
    );
  }

  final MethodChannel _channel;

<<<<<<< HEAD
  /// Callbacks to receive tap events for markers placed on this map.
  final ArgumentCallbacks<Marker> onMarkerTapped = ArgumentCallbacks<Marker>();

  /// Callbacks to receive end drag events for markers placed on this map.
  final ArgumentCallbacks<Marker> onMarkerDragged = ArgumentCallbacks<Marker>();

  /// Callbacks to receive tap events for polylines placed on this map.
  final ArgumentCallbacks<Polyline> onPolylineTapped =
      ArgumentCallbacks<Polyline>();

  /// Callbacks to receive tap events for info windows on markers
  final ArgumentCallbacks<Marker> onInfoWindowTapped =
      ArgumentCallbacks<Marker>();

  /// The current set of markers on this map.
  ///
  /// The returned set will be a detached snapshot of the markers collection.
  Set<Marker> get markers => Set<Marker>.from(_markers.values);
  final Map<String, Marker> _markers = <String, Marker>{};

  Set<Polyline> get polylines => Set<Polyline>.from(_polylines.values);
  final Map<String, Polyline> _polylines = <String, Polyline>{};

=======
>>>>>>> a4890042
  /// True if the map camera is currently moving.
  bool get isCameraMoving => _isCameraMoving;
  bool _isCameraMoving = false;

  final _GoogleMapState _googleMapState;

  /// Returns the most recent camera position reported by the platform side.
  /// Will be null, if [GoogleMap.trackCameraPosition] is false.
  CameraPosition get cameraPosition => _cameraPosition;
  CameraPosition _cameraPosition;

  Future<dynamic> _handleMethodCall(MethodCall call) async {
    switch (call.method) {
<<<<<<< HEAD
      case 'infoWindow#onTap':
        final String markerId = call.arguments['marker'];
        final Marker marker = _markers[markerId];
        if (marker != null) {
          onInfoWindowTapped(marker);
        }
        break;
      case 'marker#onTap':
        final String markerId = call.arguments['marker'];
        final Marker marker = _markers[markerId];
        if (marker != null) {
          onMarkerTapped(marker);
        }
        break;
      case 'marker#onDrag':
        final String markerId = call.arguments['marker'];
        final Marker marker = _markers[markerId];
        final LatLng position = LatLng._fromJson(call.arguments['position']);
        if (marker != null) {
          marker._options =
              marker._options.copyWith(MarkerOptions(position: position));
          onMarkerDragged(marker);
        }
        break;
      case 'polyline#onTap':
        final String polylineId = call.arguments['polyline'];
        final Polyline polyline = _polylines[polylineId];
        if (polyline != null) {
          onPolylineTapped(polyline);
        }
        break;
=======
>>>>>>> a4890042
      case 'camera#onMoveStarted':
        _isCameraMoving = true;
        notifyListeners();
        break;
      case 'camera#onMove':
        _cameraPosition = CameraPosition.fromMap(call.arguments['position']);
        notifyListeners();
        break;
      case 'camera#onIdle':
        _isCameraMoving = false;
        notifyListeners();
        break;
      case 'marker#onTap':
        _googleMapState.onMarkerTap(call.arguments['markerId']);
        break;
      case 'infoWindow#onTap':
        _googleMapState.onInfoWindowTap(call.arguments['markerId']);
        break;
      default:
        throw MissingPluginException();
    }
  }

  /// Updates configuration options of the map user interface.
  ///
  /// Change listeners are notified once the update has been made on the
  /// platform side.
  ///
  /// The returned [Future] completes after listeners have been notified.
  Future<void> _updateMapOptions(Map<String, dynamic> optionsUpdate) async {
    assert(optionsUpdate != null);
    // TODO(amirh): remove this on when the invokeMethod update makes it to stable Flutter.
    // https://github.com/flutter/flutter/issues/26431
    // ignore: strong_mode_implicit_dynamic_method
    final dynamic json = await _channel.invokeMethod(
      'map#update',
      <String, dynamic>{
        'options': optionsUpdate,
      },
    );
    _cameraPosition = CameraPosition.fromMap(json);
    notifyListeners();
  }

  /// Updates marker configuration.
  ///
  /// Change listeners are notified once the update has been made on the
  /// platform side.
  ///
  /// The returned [Future] completes after listeners have been notified.
  Future<void> _updateMarkers(_MarkerUpdates markerUpdates) async {
    assert(markerUpdates != null);
    // TODO(amirh): remove this on when the invokeMethod update makes it to stable Flutter.
    // https://github.com/flutter/flutter/issues/26431
    // ignore: strong_mode_implicit_dynamic_method
    await _channel.invokeMethod(
      'markers#update',
      markerUpdates._toMap(),
    );
    notifyListeners();
  }

  /// Starts an animated change of the map camera position.
  ///
  /// The returned [Future] completes after the change has been started on the
  /// platform side.
  Future<void> animateCamera(CameraUpdate cameraUpdate) async {
    // TODO(amirh): remove this on when the invokeMethod update makes it to stable Flutter.
    // https://github.com/flutter/flutter/issues/26431
    // ignore: strong_mode_implicit_dynamic_method
    await _channel.invokeMethod('camera#animate', <String, dynamic>{
      'cameraUpdate': cameraUpdate._toJson(),
    });
  }

  /// Changes the map camera position.
  ///
  /// The returned [Future] completes after the change has been made on the
  /// platform side.
  Future<void> moveCamera(CameraUpdate cameraUpdate) async {
    // TODO(amirh): remove this on when the invokeMethod update makes it to stable Flutter.
    // https://github.com/flutter/flutter/issues/26431
    // ignore: strong_mode_implicit_dynamic_method
    await _channel.invokeMethod('camera#move', <String, dynamic>{
      'cameraUpdate': cameraUpdate._toJson(),
    });
  }

  /// Adds a polyline to the map, configured using the specified custom [options].
  ///
  /// Change listeners are notified once the polyline has been added on the
  /// platform side.
  ///
  /// The returned [Future] completes with the added polyline once listeners have
  /// been notified.
  Future<Polyline> addPolyline(PolylineOptions options) async {
    final PolylineOptions effectiveOptions =
        PolylineOptions.defaultOptions.copyWith(options);
    final String polylineId = await _channel.invokeMethod(
      'polyline#add',
      <String, dynamic>{
        'options': effectiveOptions._toJson(),
      },
    );
    final Polyline polyline = Polyline(polylineId, effectiveOptions);
    _polylines[polylineId] = polyline;
    notifyListeners();
    return polyline;
  }

  /// Updates the specified [polyline] with the given [changes]. The polyline must
  /// be a current member of the [polylines] set.
  ///
  /// Change listeners are notified once the polyline has been updated on the
  /// platform side.
  ///
  /// The returned [Future] completes once listeners have been notified.
  Future<void> updatePolyline(
      Polyline polyline, PolylineOptions changes) async {
    assert(polyline != null);
    assert(_polylines[polyline._id] == polyline);
    assert(changes != null);
    // TODO(amirh): remove this on when the invokeMethod update makes it to stable Flutter.
    // https://github.com/flutter/flutter/issues/26431
    // ignore: strong_mode_implicit_dynamic_method
    await _channel.invokeMethod('polyline#update', <String, dynamic>{
      'polyline': polyline._id,
      'options': changes._toJson(),
    });
    polyline._options = polyline._options.copyWith(changes);
    notifyListeners();
  }

  /// Removes the specified [marker] from the map. The marker must be a current
  /// member of the [markers] set.
  ///
  /// Change listeners are notified once the marker has been removed on the
  /// platform side.
  ///
  /// The returned [Future] completes once listeners have been notified.
  Future<void> removePolyline(Polyline polyline) async {
    assert(polyline != null);
    assert(_polylines[polyline._id] == polyline);
    await _removePolyline(polyline._id);
    notifyListeners();
  }

  /// Removes all [polylines] from the map.
  ///
  /// Change listeners are notified once all polylines have been removed on the
  /// platform side.
  ///
  /// The returned [Future] completes once listeners have been notified.
  Future<void> clearPolylines() async {
    assert(_polylines != null);
    final List<String> polylineIds = List<String>.from(_polylines.keys);
    for (String id in polylineIds) {
      await _removePolyline(id);
    }
    notifyListeners();
  }

  /// Helper method to remove a single polyline from the map. Consumed by
  /// [removePolyline] and [clearPolylines].
  ///
  /// The returned [Future] completes once the polyline has been removed from
  /// [_polylines].
  Future<void> _removePolyline(String id) async {
    // TODO(amirh): remove this on when the invokeMethod update makes it to stable Flutter.
    // https://github.com/flutter/flutter/issues/26431
    // ignore: strong_mode_implicit_dynamic_method
    await _channel.invokeMethod('polyline#remove', <String, dynamic>{
      'polyline': id,
    });
    _polylines.remove(id);
  }
}<|MERGE_RESOLUTION|>--- conflicted
+++ resolved
@@ -45,32 +45,12 @@
 
   final MethodChannel _channel;
 
-<<<<<<< HEAD
-  /// Callbacks to receive tap events for markers placed on this map.
-  final ArgumentCallbacks<Marker> onMarkerTapped = ArgumentCallbacks<Marker>();
-
   /// Callbacks to receive end drag events for markers placed on this map.
   final ArgumentCallbacks<Marker> onMarkerDragged = ArgumentCallbacks<Marker>();
-
-  /// Callbacks to receive tap events for polylines placed on this map.
-  final ArgumentCallbacks<Polyline> onPolylineTapped =
-      ArgumentCallbacks<Polyline>();
-
-  /// Callbacks to receive tap events for info windows on markers
-  final ArgumentCallbacks<Marker> onInfoWindowTapped =
-      ArgumentCallbacks<Marker>();
-
-  /// The current set of markers on this map.
-  ///
-  /// The returned set will be a detached snapshot of the markers collection.
-  Set<Marker> get markers => Set<Marker>.from(_markers.values);
-  final Map<String, Marker> _markers = <String, Marker>{};
 
   Set<Polyline> get polylines => Set<Polyline>.from(_polylines.values);
   final Map<String, Polyline> _polylines = <String, Polyline>{};
 
-=======
->>>>>>> a4890042
   /// True if the map camera is currently moving.
   bool get isCameraMoving => _isCameraMoving;
   bool _isCameraMoving = false;
@@ -84,40 +64,6 @@
 
   Future<dynamic> _handleMethodCall(MethodCall call) async {
     switch (call.method) {
-<<<<<<< HEAD
-      case 'infoWindow#onTap':
-        final String markerId = call.arguments['marker'];
-        final Marker marker = _markers[markerId];
-        if (marker != null) {
-          onInfoWindowTapped(marker);
-        }
-        break;
-      case 'marker#onTap':
-        final String markerId = call.arguments['marker'];
-        final Marker marker = _markers[markerId];
-        if (marker != null) {
-          onMarkerTapped(marker);
-        }
-        break;
-      case 'marker#onDrag':
-        final String markerId = call.arguments['marker'];
-        final Marker marker = _markers[markerId];
-        final LatLng position = LatLng._fromJson(call.arguments['position']);
-        if (marker != null) {
-          marker._options =
-              marker._options.copyWith(MarkerOptions(position: position));
-          onMarkerDragged(marker);
-        }
-        break;
-      case 'polyline#onTap':
-        final String polylineId = call.arguments['polyline'];
-        final Polyline polyline = _polylines[polylineId];
-        if (polyline != null) {
-          onPolylineTapped(polyline);
-        }
-        break;
-=======
->>>>>>> a4890042
       case 'camera#onMoveStarted':
         _isCameraMoving = true;
         notifyListeners();
@@ -133,8 +79,16 @@
       case 'marker#onTap':
         _googleMapState.onMarkerTap(call.arguments['markerId']);
         break;
+      case 'marker#onDrag':
+        _googleMapState.onMarkerDrag(call.arguments['markerId'],
+            LatLng._fromJson(call.arguments['position']));
+        break;
       case 'infoWindow#onTap':
         _googleMapState.onInfoWindowTap(call.arguments['markerId']);
+        break;
+      case 'polyline#onTap':
+        print(call.arguments['polylineId']);
+        _googleMapState.onPolylineTap(call.arguments['polylineId']);
         break;
       default:
         throw MissingPluginException();
@@ -180,6 +134,24 @@
     notifyListeners();
   }
 
+  /// Updates polyline configuration.
+  ///
+  /// Change listeners are notified once the update has been made on the
+  /// platform side.
+  ///
+  /// The returned [Future] completes after listeners have been notified.
+  Future<void> _updatePolylines(_PolylineUpdates polylineUpdates) async {
+    assert(polylineUpdates != null);
+    // TODO(amirh): remove this on when the invokeMethod update makes it to stable Flutter.
+    // https://github.com/flutter/flutter/issues/26431
+    // ignore: strong_mode_implicit_dynamic_method
+    await _channel.invokeMethod(
+      'polylines#update',
+      polylineUpdates._toMap(),
+    );
+    notifyListeners();
+  }
+
   /// Starts an animated change of the map camera position.
   ///
   /// The returned [Future] completes after the change has been started on the
@@ -205,93 +177,4 @@
       'cameraUpdate': cameraUpdate._toJson(),
     });
   }
-
-  /// Adds a polyline to the map, configured using the specified custom [options].
-  ///
-  /// Change listeners are notified once the polyline has been added on the
-  /// platform side.
-  ///
-  /// The returned [Future] completes with the added polyline once listeners have
-  /// been notified.
-  Future<Polyline> addPolyline(PolylineOptions options) async {
-    final PolylineOptions effectiveOptions =
-        PolylineOptions.defaultOptions.copyWith(options);
-    final String polylineId = await _channel.invokeMethod(
-      'polyline#add',
-      <String, dynamic>{
-        'options': effectiveOptions._toJson(),
-      },
-    );
-    final Polyline polyline = Polyline(polylineId, effectiveOptions);
-    _polylines[polylineId] = polyline;
-    notifyListeners();
-    return polyline;
-  }
-
-  /// Updates the specified [polyline] with the given [changes]. The polyline must
-  /// be a current member of the [polylines] set.
-  ///
-  /// Change listeners are notified once the polyline has been updated on the
-  /// platform side.
-  ///
-  /// The returned [Future] completes once listeners have been notified.
-  Future<void> updatePolyline(
-      Polyline polyline, PolylineOptions changes) async {
-    assert(polyline != null);
-    assert(_polylines[polyline._id] == polyline);
-    assert(changes != null);
-    // TODO(amirh): remove this on when the invokeMethod update makes it to stable Flutter.
-    // https://github.com/flutter/flutter/issues/26431
-    // ignore: strong_mode_implicit_dynamic_method
-    await _channel.invokeMethod('polyline#update', <String, dynamic>{
-      'polyline': polyline._id,
-      'options': changes._toJson(),
-    });
-    polyline._options = polyline._options.copyWith(changes);
-    notifyListeners();
-  }
-
-  /// Removes the specified [marker] from the map. The marker must be a current
-  /// member of the [markers] set.
-  ///
-  /// Change listeners are notified once the marker has been removed on the
-  /// platform side.
-  ///
-  /// The returned [Future] completes once listeners have been notified.
-  Future<void> removePolyline(Polyline polyline) async {
-    assert(polyline != null);
-    assert(_polylines[polyline._id] == polyline);
-    await _removePolyline(polyline._id);
-    notifyListeners();
-  }
-
-  /// Removes all [polylines] from the map.
-  ///
-  /// Change listeners are notified once all polylines have been removed on the
-  /// platform side.
-  ///
-  /// The returned [Future] completes once listeners have been notified.
-  Future<void> clearPolylines() async {
-    assert(_polylines != null);
-    final List<String> polylineIds = List<String>.from(_polylines.keys);
-    for (String id in polylineIds) {
-      await _removePolyline(id);
-    }
-    notifyListeners();
-  }
-
-  /// Helper method to remove a single polyline from the map. Consumed by
-  /// [removePolyline] and [clearPolylines].
-  ///
-  /// The returned [Future] completes once the polyline has been removed from
-  /// [_polylines].
-  Future<void> _removePolyline(String id) async {
-    // TODO(amirh): remove this on when the invokeMethod update makes it to stable Flutter.
-    // https://github.com/flutter/flutter/issues/26431
-    // ignore: strong_mode_implicit_dynamic_method
-    await _channel.invokeMethod('polyline#remove', <String, dynamic>{
-      'polyline': id,
-    });
-    _polylines.remove(id);
-  }
 }