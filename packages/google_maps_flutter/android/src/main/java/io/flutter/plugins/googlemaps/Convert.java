// Copyright 2018 The Chromium Authors. All rights reserved.
// Use of this source code is governed by a BSD-style license that can be
// found in the LICENSE file.

package io.flutter.plugins.googlemaps;

import android.graphics.Point;
import com.google.android.gms.maps.CameraUpdate;
import com.google.android.gms.maps.CameraUpdateFactory;
import com.google.android.gms.maps.model.BitmapDescriptor;
import com.google.android.gms.maps.model.BitmapDescriptorFactory;
import com.google.android.gms.maps.model.ButtCap;
import com.google.android.gms.maps.model.CameraPosition;
import com.google.android.gms.maps.model.Cap;
import com.google.android.gms.maps.model.CustomCap;
import com.google.android.gms.maps.model.Dash;
import com.google.android.gms.maps.model.Dot;
import com.google.android.gms.maps.model.Gap;
import com.google.android.gms.maps.model.LatLng;
import com.google.android.gms.maps.model.LatLngBounds;
import com.google.android.gms.maps.model.PatternItem;
import com.google.android.gms.maps.model.RoundCap;
import com.google.android.gms.maps.model.SquareCap;
import io.flutter.view.FlutterMain;
import java.util.ArrayList;
import java.util.Arrays;
import java.util.HashMap;
import java.util.List;
import java.util.Map;

/** Conversions between JSON-like values and GoogleMaps data types. */
class Convert {

  private static BitmapDescriptor toBitmapDescriptor(Object o) {
    final List<?> data = toList(o);
    switch (toString(data.get(0))) {
      case "defaultMarker":
        if (data.size() == 1) {
          return BitmapDescriptorFactory.defaultMarker();
        } else {
          return BitmapDescriptorFactory.defaultMarker(toFloat(data.get(1)));
        }
      case "fromAsset":
        if (data.size() == 2) {
          return BitmapDescriptorFactory.fromAsset(
              FlutterMain.getLookupKeyForAsset(toString(data.get(1))));
        } else {
          return BitmapDescriptorFactory.fromAsset(
              FlutterMain.getLookupKeyForAsset(toString(data.get(1)), toString(data.get(2))));
        }
      default:
        throw new IllegalArgumentException("Cannot interpret " + o + " as BitmapDescriptor");
    }
  }

  private static boolean toBoolean(Object o) {
    return (Boolean) o;
  }

  static CameraPosition toCameraPosition(Object o) {
    final Map<?, ?> data = toMap(o);
    final CameraPosition.Builder builder = CameraPosition.builder();
    builder.bearing(toFloat(data.get("bearing")));
    builder.target(toLatLng(data.get("target")));
    builder.tilt(toFloat(data.get("tilt")));
    builder.zoom(toFloat(data.get("zoom")));
    return builder.build();
  }

  static CameraUpdate toCameraUpdate(Object o, float density) {
    final List<?> data = toList(o);
    switch (toString(data.get(0))) {
      case "newCameraPosition":
        return CameraUpdateFactory.newCameraPosition(toCameraPosition(data.get(1)));
      case "newLatLng":
        return CameraUpdateFactory.newLatLng(toLatLng(data.get(1)));
      case "newLatLngBounds":
        return CameraUpdateFactory.newLatLngBounds(
            toLatLngBounds(data.get(1)), toPixels(data.get(2), density));
      case "newLatLngZoom":
        return CameraUpdateFactory.newLatLngZoom(toLatLng(data.get(1)), toFloat(data.get(2)));
      case "scrollBy":
        return CameraUpdateFactory.scrollBy( //
            toFractionalPixels(data.get(1), density), //
            toFractionalPixels(data.get(2), density));
      case "zoomBy":
        if (data.size() == 2) {
          return CameraUpdateFactory.zoomBy(toFloat(data.get(1)));
        } else {
          return CameraUpdateFactory.zoomBy(toFloat(data.get(1)), toPoint(data.get(2), density));
        }
      case "zoomIn":
        return CameraUpdateFactory.zoomIn();
      case "zoomOut":
        return CameraUpdateFactory.zoomOut();
      case "zoomTo":
        return CameraUpdateFactory.zoomTo(toFloat(data.get(1)));
      default:
        throw new IllegalArgumentException("Cannot interpret " + o + " as CameraUpdate");
    }
  }

  private static double toDouble(Object o) {
    return ((Number) o).doubleValue();
  }

  private static float toFloat(Object o) {
    return ((Number) o).floatValue();
  }

  private static Float toFloatWrapper(Object o) {
    return (o == null) ? null : toFloat(o);
  }

  private static int toInt(Object o) {
    return ((Number) o).intValue();
  }

  static Object toJson(CameraPosition position) {
    if (position == null) {
      return null;
    }
    final Map<String, Object> data = new HashMap<>();
    data.put("bearing", position.bearing);
    data.put("target", toJson(position.target));
    data.put("tilt", position.tilt);
    data.put("zoom", position.zoom);
    return data;
  }

<<<<<<< HEAD
  static Object toJson(LatLng latLng) {
=======
  static Object toJson(String markerId) {
    if (markerId == null) {
      return null;
    }
    final Map<String, Object> data = new HashMap<>(1);
    data.put("markerId", markerId);
    return data;
  }

  private static Object toJson(LatLng latLng) {
>>>>>>> a4890042
    return Arrays.asList(latLng.latitude, latLng.longitude);
  }

  private static LatLng toLatLng(Object o) {
    final List<?> data = toList(o);
    return new LatLng(toDouble(data.get(0)), toDouble(data.get(1)));
  }

  private static LatLngBounds toLatLngBounds(Object o) {
    if (o == null) {
      return null;
    }
    final List<?> data = toList(o);
    return new LatLngBounds(toLatLng(data.get(0)), toLatLng(data.get(1)));
  }

  private static List<?> toList(Object o) {
    return (List<?>) o;
  }

  private static Map<?, ?> toMap(Object o) {
    return (Map<?, ?>) o;
  }

  private static float toFractionalPixels(Object o, float density) {
    return toFloat(o) * density;
  }

  private static int toPixels(Object o, float density) {
    return (int) toFractionalPixels(o, density);
  }

  private static Point toPoint(Object o, float density) {
    final List<?> data = toList(o);
    return new Point(toPixels(data.get(0), density), toPixels(data.get(1), density));
  }

  private static String toString(Object o) {
    return (String) o;
  }

  static void interpretGoogleMapOptions(Object o, GoogleMapOptionsSink sink) {
    final Map<?, ?> data = toMap(o);
    final Object cameraTargetBounds = data.get("cameraTargetBounds");
    if (cameraTargetBounds != null) {
      final List<?> targetData = toList(cameraTargetBounds);
      sink.setCameraTargetBounds(toLatLngBounds(targetData.get(0)));
    }
    final Object compassEnabled = data.get("compassEnabled");
    if (compassEnabled != null) {
      sink.setCompassEnabled(toBoolean(compassEnabled));
    }
    final Object mapType = data.get("mapType");
    if (mapType != null) {
      sink.setMapType(toInt(mapType));
    }
    final Object minMaxZoomPreference = data.get("minMaxZoomPreference");
    if (minMaxZoomPreference != null) {
      final List<?> zoomPreferenceData = toList(minMaxZoomPreference);
      sink.setMinMaxZoomPreference( //
          toFloatWrapper(zoomPreferenceData.get(0)), //
          toFloatWrapper(zoomPreferenceData.get(1)));
    }
    final Object rotateGesturesEnabled = data.get("rotateGesturesEnabled");
    if (rotateGesturesEnabled != null) {
      sink.setRotateGesturesEnabled(toBoolean(rotateGesturesEnabled));
    }
    final Object scrollGesturesEnabled = data.get("scrollGesturesEnabled");
    if (scrollGesturesEnabled != null) {
      sink.setScrollGesturesEnabled(toBoolean(scrollGesturesEnabled));
    }
    final Object tiltGesturesEnabled = data.get("tiltGesturesEnabled");
    if (tiltGesturesEnabled != null) {
      sink.setTiltGesturesEnabled(toBoolean(tiltGesturesEnabled));
    }
    final Object trackCameraPosition = data.get("trackCameraPosition");
    if (trackCameraPosition != null) {
      sink.setTrackCameraPosition(toBoolean(trackCameraPosition));
    }
    final Object zoomGesturesEnabled = data.get("zoomGesturesEnabled");
    if (zoomGesturesEnabled != null) {
      sink.setZoomGesturesEnabled(toBoolean(zoomGesturesEnabled));
    }
    final Object myLocationEnabled = data.get("myLocationEnabled");
    if (myLocationEnabled != null) {
      sink.setMyLocationEnabled(toBoolean(myLocationEnabled));
    }
  }

  /** Returns the dartMarkerId of the interpreted marker. */
  static String interpretMarkerOptions(Object o, MarkerOptionsSink sink) {
    final Map<?, ?> data = toMap(o);
    final Object alpha = data.get("alpha");
    if (alpha != null) {
      sink.setAlpha(toFloat(alpha));
    }
    final Object anchor = data.get("anchor");
    if (anchor != null) {
      final List<?> anchorData = toList(anchor);
      sink.setAnchor(toFloat(anchorData.get(0)), toFloat(anchorData.get(1)));
    }
    final Object consumeTapEvents = data.get("consumeTapEvents");
    if (consumeTapEvents != null) {
      sink.setConsumeTapEvents(toBoolean(consumeTapEvents));
    }
    final Object draggable = data.get("draggable");
    if (draggable != null) {
      sink.setDraggable(toBoolean(draggable));
    }
    final Object flat = data.get("flat");
    if (flat != null) {
      sink.setFlat(toBoolean(flat));
    }
    final Object icon = data.get("icon");
    if (icon != null) {
      sink.setIcon(toBitmapDescriptor(icon));
    }

    final Object infoWindow = data.get("infoWindow");
    if (infoWindow != null) {
      interpretInfoWindowOptions(sink, (Map<String, Object>) infoWindow);
    }
    final Object position = data.get("position");
    if (position != null) {
      sink.setPosition(toLatLng(position));
    }
    final Object rotation = data.get("rotation");
    if (rotation != null) {
      sink.setRotation(toFloat(rotation));
    }
    final Object visible = data.get("visible");
    if (visible != null) {
      sink.setVisible(toBoolean(visible));
    }
    final Object zIndex = data.get("zIndex");
    if (zIndex != null) {
      sink.setZIndex(toFloat(zIndex));
    }
    final String markerId = (String) data.get("markerId");
    if (markerId == null) {
      throw new IllegalArgumentException("markerId was null");
    } else {
      return markerId;
    }
  }

  private static void interpretInfoWindowOptions(
      MarkerOptionsSink sink, Map<String, Object> infoWindow) {
    String title = (String) infoWindow.get("title");
    String snippet = (String) infoWindow.get("snippet");
    // snippet is nullable.
    if (title != null) {
      sink.setInfoWindowText(title, snippet);
    }
    Object infoWindowAnchor = infoWindow.get("anchor");
    if (infoWindowAnchor != null) {
      final List<?> anchorData = toList(infoWindowAnchor);
      sink.setInfoWindowAnchor(toFloat(anchorData.get(0)), toFloat(anchorData.get(1)));
    }
  }

  static void interpretPolylineOptions(Object o, PolylineOptionsSink sink) {
    final Map<?, ?> data = toMap(o);
    final Object consumeTapEvents = data.get("consumeTapEvents");
    if (consumeTapEvents != null) {
      sink.setConsumeTapEvents(toBoolean(consumeTapEvents));
    }
    final Object color = data.get("color");
    if (color != null) {
      sink.setColor(toInt(color));
    }
    final Object endCap = data.get("endCap");
    if (endCap != null) {
      sink.setEndCap(_toCap(endCap));
    }
    final Object geodesic = data.get("geodesic");
    if (geodesic != null) {
      sink.setGeodesic(toBoolean(geodesic));
    }
    final Object jointType = data.get("jointType");
    if (jointType != null) {
      sink.setJointType(toInt(jointType));
    }
    final Object startCap = data.get("startCap");
    if (startCap != null) {
      sink.setStartCap(_toCap(startCap));
    }
    final Object visible = data.get("visible");
    if (visible != null) {
      sink.setVisible(toBoolean(visible));
    }
    final Object width = data.get("width");
    if (width != null) {
      sink.setWidth(toInt(width));
    }
    final Object zIndex = data.get("zIndex");
    if (zIndex != null) {
      sink.setZIndex(toFloat(zIndex));
    }
    final Object points = data.get("points");
    if (points != null) {
      sink.setPoints(_toPoints(points));
    }
    final Object pattern = data.get("pattern");
    if (pattern != null) {
      sink.setPattern(_toPattern(pattern));
    }
  }

  private static List<LatLng> _toPoints(Object o) {
    final List<?> data = toList(o);
    final List<LatLng> points = new ArrayList<>(data.size());

    for (Object ob : data) {
      final List<?> point = toList(ob);
      points.add(new LatLng(toFloat(point.get(0)), toFloat(point.get(1))));
    }
    return points;
  }

  private static List<PatternItem> _toPattern(Object o) {
    final List<?> data = toList(o);

    if (data.isEmpty()) {
      return null;
    }

    final List<PatternItem> pattern = new ArrayList<>(data.size());

    for (Object ob : data) {
      final List<?> patternItem = toList(ob);
      switch (toString(patternItem.get(0))) {
        case "dot":
          pattern.add(new Dot());
          break;
        case "dash":
          pattern.add(new Dash(toFloat(patternItem.get(1))));
          break;
        case "gap":
          pattern.add(new Gap(toFloat(patternItem.get(1))));
          break;
        default:
          throw new IllegalArgumentException("Cannot interpret " + pattern + " as PatternItem");
      }
    }

    return pattern;
  }

  private static Cap _toCap(Object o) {
    final List<?> data = toList(o);
    switch (toString(data.get(0))) {
      case "buttCap":
        return new ButtCap();
      case "roundCap":
        return new RoundCap();
      case "squareCap":
        return new SquareCap();
      case "customCap":
        if (data.size() == 2) {
          return new CustomCap(toBitmapDescriptor(data.get(1)));
        } else {
          return new CustomCap(toBitmapDescriptor(data.get(1)), toFloat(data.get(2)));
        }
      default:
        throw new IllegalArgumentException("Cannot interpret " + o + " as Cap");
    }
  }
}<|MERGE_RESOLUTION|>--- conflicted
+++ resolved
@@ -128,10 +128,7 @@
     return data;
   }
 
-<<<<<<< HEAD
-  static Object toJson(LatLng latLng) {
-=======
-  static Object toJson(String markerId) {
+  static Object markerIdToJson(String markerId) {
     if (markerId == null) {
       return null;
     }
@@ -140,8 +137,17 @@
     return data;
   }
 
-  private static Object toJson(LatLng latLng) {
->>>>>>> a4890042
+  static Object polylineIdToJson(String polylineId) {
+    if (polylineId == null) {
+      return null;
+    }
+    final Map<String, Object> data = new HashMap<>(1);
+    data.put("polylineId", polylineId);
+    return data;
+  }
+
+
+  static Object toJson(LatLng latLng) {
     return Arrays.asList(latLng.latitude, latLng.longitude);
   }
 
@@ -303,7 +309,7 @@
     }
   }
 
-  static void interpretPolylineOptions(Object o, PolylineOptionsSink sink) {
+  static String interpretPolylineOptions(Object o, PolylineOptionsSink sink) {
     final Map<?, ?> data = toMap(o);
     final Object consumeTapEvents = data.get("consumeTapEvents");
     if (consumeTapEvents != null) {
@@ -348,6 +354,12 @@
     final Object pattern = data.get("pattern");
     if (pattern != null) {
       sink.setPattern(_toPattern(pattern));
+    }
+    final String polylineId = (String) data.get("polylineId");
+    if (polylineId == null) {
+      throw new IllegalArgumentException("polylineId was null");
+    } else {
+      return polylineId;
     }
   }
 
